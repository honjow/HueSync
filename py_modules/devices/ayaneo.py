<<<<<<< HEAD
import time

from config import DEFAULT_BRIGHTNESS, USE_SYSFS_LED_CONTROL, logger
from ec import EC
=======
from config import USE_SYSFS_LED_CONTROL, logger
>>>>>>> 51f1386a
from led.ayaneo_led_device_ec import AyaNeoLEDDeviceEC
from utils import Color, RGBMode, RGBModeCapabilities

from .led_device import BaseLEDDevice
from .sysfs_led_mixin import SysfsLEDMixin


class AyaNeoLEDDevice(SysfsLEDMixin, BaseLEDDevice):
    """
    AyaNeoLEDDevice offers advanced control for AyaNeo devices, supporting pixel-level
    adjustments and various modes via EC control. Falls back to sysfs if available.

    AyaNeoLEDDevice为AyaNeo设备提供高级控制，通过 EC 控制支持像素级调整和各种模式。
    如可用，回退到 sysfs。
    """

    # Define sysfs search keywords for AyaNeo devices with kernel patches
    # 为带有内核补丁的 AyaNeo 设备定义 sysfs 搜索关键词
    SYSFS_LED_PATHS = ["ayaneo", "multicolor"]

    def __init__(self):
        super().__init__()
        self.aya_led_device_ec = AyaNeoLEDDeviceEC()
        
        # Detect sysfs LED path (may or may not exist depending on kernel patches)
        # 检测 sysfs LED 路径（取决于内核补丁可能存在或不存在）
        self._detect_sysfs_led_path()
        
        # Cache multi-zone support status
        # 缓存多区域支持状态
        self._num_zones = None
        self._sysfs_multi_zone_available = False
        
        if self._has_sysfs_support():
            self._num_zones = self._detect_sysfs_multi_zones()
            self._sysfs_multi_zone_available = self._has_sysfs_multi_zone_support()
            
            if self._sysfs_multi_zone_available:
                logger.info(f"AyaNeo device: sysfs multi-zone support available ({self._num_zones} zones)")
            else:
                logger.info("AyaNeo device: sysfs available (single zone only, multi-zone via EC)")
        else:
            logger.info("AyaNeo device: no sysfs support, using EC control only")

    def _set_solid_color(self, color: Color) -> None:
        """
        Set solid color, prioritizing sysfs (if available), falling back to EC control.
        设置纯色，优先使用 sysfs（如可用），回退到 EC 控制。
        
        For solid color mode, prefer sysfs kernel driver (more stable and standard).
        Works with both old and new kernel drivers.
        对于纯色模式，优先使用 sysfs 内核驱动（更稳定和标准）。
        兼容新旧内核驱动。
        """
<<<<<<< HEAD
        # Try sysfs first if available (works with both old and new kernel drivers)
        # 如可用，首先尝试 sysfs（兼容新旧内核驱动）
=======
        # Try sysfs first if available (preferred for solid colors)
        # 如可用，首先尝试 sysfs（纯色首选）
>>>>>>> 51f1386a
        if USE_SYSFS_LED_CONTROL and self._has_sysfs_support():
            if self._set_color_by_sysfs(color):
                logger.debug("Set solid color via sysfs")
                return
            else:
                logger.warning("sysfs control failed, trying EC fallback")
        
        # Fallback to EC control
        # 回退到 EC 控制
        try:
            self.aya_led_device_ec.set_led_color(color)
            logger.debug("Set solid color via EC")
        except Exception as e:
            logger.error(f"Both sysfs and EC control failed: {e}")
            raise

    def set_custom_zone_colors(self, left_colors, right_colors, button_color=None):
        """
        Set custom colors for individual LED zones (for custom RGB animations)
        为每个 LED 区域设置自定义颜色（用于自定义 RGB 动画）
        
        Prioritizes sysfs (if multi_intensity_zones available), falls back to EC control.
        优先使用 sysfs（如果 multi_intensity_zones 可用），回退到 EC 控制。
        
        Behavior:
        - With new kernel driver (multi_intensity_zones): Uses fast sysfs interface
        - With old kernel driver: Automatically falls back to EC control
        - No kernel driver: Uses EC control
        
        行为：
        - 新内核驱动（multi_intensity_zones）：使用快速的 sysfs 接口
        - 旧内核驱动：自动回退到 EC 控制
        - 无内核驱动：使用 EC 控制
        
        Args:
            left_colors: List of 4 RGB colors for left grip zones
                         左手柄 4 个区域的 RGB 颜色列表
            right_colors: List of 4 RGB colors for right grip zones
                          右手柄 4 个区域的 RGB 颜色列表
            button_color: Optional RGB color for button zone (KUN only)
                          按钮区域的 RGB 颜色（仅 KUN 设备）
        """
        # Only try sysfs if we confirmed multi-zone support during init
        # 仅在初始化时确认了多区域支持时才尝试 sysfs
        if USE_SYSFS_LED_CONTROL and self._sysfs_multi_zone_available:
            try:
                # Build complete zone list (9 zones for AyaNeo kernel driver)
                # 构建完整的区域列表（对于 AyaNeo 内核驱动必须是 9 个区域）
                zone_colors = []
                
                # Zones 0-3: Left joystick
                for color in left_colors:
                    if isinstance(color, (list, tuple)):
                        zone_colors.append((color[0], color[1], color[2]))
                    else:
                        zone_colors.append((color.R, color.G, color.B))
                
                # Zones 4-7: Right joystick
                for color in right_colors:
                    if isinstance(color, (list, tuple)):
                        zone_colors.append((color[0], color[1], color[2]))
                    else:
                        zone_colors.append((color.R, color.G, color.B))
                
                # Zone 8: AyaSpace button (KUN) or dummy zone (other devices)
                if button_color:
                    if isinstance(button_color, (list, tuple)):
                        zone_colors.append((button_color[0], button_color[1], button_color[2]))
                    else:
                        zone_colors.append((button_color.R, button_color.G, button_color.B))
                else:
                    zone_colors.append((0, 0, 0))  # Fill with black for non-KUN devices
                
                # Attempt sysfs write
                if len(zone_colors) == 9 and self._set_zones_color_by_sysfs(zone_colors):
                    logger.debug("Set custom zone colors via sysfs (9 zones)")
                    return True
                else:
                    logger.debug("sysfs multi-zone write failed, falling back to EC")
                    
            except Exception as e:
                logger.warning(f"sysfs zone control exception: {e}, falling back to EC")
        
        # Fallback to EC control (always available)
        # 回退到 EC 控制（始终可用）
        logger.debug("Using EC control for custom zone colors")
        return self.aya_led_device_ec.set_custom_zone_colors(left_colors, right_colors, button_color)

    def get_suspend_mode(self) -> str:
        mode = self.aya_led_device_ec.get_suspend_mode()
        logger.debug(f"AyaNeoLEDDevice.get_suspend_mode() -> '{mode}'")
        return mode

    def set_suspend_mode(self, mode: str) -> None:
        logger.debug(f"AyaNeoLEDDevice.set_suspend_mode('{mode}')")
        self.aya_led_device_ec.set_suspend_mode(mode)

    def suspend(self) -> None:
        self.aya_led_device_ec.suspend()

    def resume(self) -> None:
        self.aya_led_device_ec.resume()

    def get_mode_capabilities(self) -> dict[RGBMode, RGBModeCapabilities]:
        """
        获取每个支持的模式的功能支持情况。

        Returns:
            dict[RGBMode, RGBModeCapabilities]: 模式名称到其功能支持情况的映射字典。
        """
        capabilities = super().get_mode_capabilities()
        # Add software effect support | 添加软件效果支持
        capabilities[RGBMode.Pulse] = RGBModeCapabilities(
            mode=RGBMode.Pulse,
            color=True,
            color2=False,
            speed=True,
        )
        capabilities[RGBMode.Rainbow] = RGBModeCapabilities(
            mode=RGBMode.Rainbow,
            color=False,
            color2=False,
            speed=True,
        )
        capabilities[RGBMode.Duality] = RGBModeCapabilities(
            mode=RGBMode.Duality,
            color=True,
            color2=True,
            speed=True,
        )
        capabilities[RGBMode.Gradient] = RGBModeCapabilities(
            mode=RGBMode.Gradient,
            color=True,
            color2=True,
            speed=True,
        )
        capabilities[RGBMode.Battery] = RGBModeCapabilities(
            mode=RGBMode.Battery,
            color=False,
            color2=False,
            speed=False,
            brightness=True,
        )
        return capabilities

    def get_device_capabilities(self) -> dict:
        """
        Get device-specific capabilities including custom RGB support.
        获取设备特定功能，包括自定义 RGB 支持。

        Returns:
            dict: Device capabilities including ayaneo_custom_rgb support
        """
        base_caps = super().get_device_capabilities()
        # AyaNeo supports custom RGB configuration via software animation
        # 支持通过软件动画实现自定义 RGB 配置
        base_caps["custom_rgb"] = True
        return base_caps<|MERGE_RESOLUTION|>--- conflicted
+++ resolved
@@ -1,11 +1,4 @@
-<<<<<<< HEAD
-import time
-
-from config import DEFAULT_BRIGHTNESS, USE_SYSFS_LED_CONTROL, logger
-from ec import EC
-=======
-from config import USE_SYSFS_LED_CONTROL, logger
->>>>>>> 51f1386a
+from config import USE_SYSFS_LED_CONTROL, USE_SYSFS_LED_CONTROL, logger
 from led.ayaneo_led_device_ec import AyaNeoLEDDeviceEC
 from utils import Color, RGBMode, RGBModeCapabilities
 
@@ -60,14 +53,9 @@
         对于纯色模式，优先使用 sysfs 内核驱动（更稳定和标准）。
         兼容新旧内核驱动。
         """
-<<<<<<< HEAD
         # Try sysfs first if available (works with both old and new kernel drivers)
         # 如可用，首先尝试 sysfs（兼容新旧内核驱动）
-=======
-        # Try sysfs first if available (preferred for solid colors)
-        # 如可用，首先尝试 sysfs（纯色首选）
->>>>>>> 51f1386a
-        if USE_SYSFS_LED_CONTROL and self._has_sysfs_support():
+        if USE_SYSFS_LED_CONTROL and USE_SYSFS_LED_CONTROL and self._has_sysfs_support():
             if self._set_color_by_sysfs(color):
                 logger.debug("Set solid color via sysfs")
                 return
