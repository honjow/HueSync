import logging
import os

import decky
from logging_handler import SystemdHandler

CONFIG_KEY = "huesync_config"

# Log configuration | 日志配置
LOG_LOCATION = "/tmp/huesync_py.log"
LOG_LEVEL = logging.DEBUG


def setup_logger():
    # Define log format | 定义日志格式
    file_format = "[%(asctime)s | %(filename)s:%(lineno)s:%(funcName)s] %(levelname)s: %(message)s"
    systemd_format = "[%(filename)s:%(lineno)s:%(funcName)s] %(levelname)s: %(message)s"

    # Create and configure handlers | 创建并配置 handlers
    systemd_handler = SystemdHandler()
    systemd_handler.setFormatter(logging.Formatter(systemd_format))

    file_handler = logging.FileHandler(filename=LOG_LOCATION, mode="w")
    file_handler.setFormatter(logging.Formatter(file_format))

    # Get logger | 获取 logger
    try:
        logger = decky.logger
    except Exception:
        logger = logging.getLogger(__name__)

    logger.setLevel(LOG_LEVEL)
    logger.addHandler(systemd_handler)
    logger.addHandler(file_handler)

    return logger


# Initialize logger | 初始化 logger
logger = setup_logger()

# Device information configuration | 设备信息获取配置
try:
    PRODUCT_NAME = open("/sys/devices/virtual/dmi/id/product_name", "r").read().strip()
except Exception as e:
    logger.error(f"Device information configuration error: {e}", exc_info=True)

# sys_vendor
try:
    SYS_VENDOR = open("/sys/devices/virtual/dmi/id/sys_vendor", "r").read().strip()
except Exception as e:
    logger.error(f"Device information configuration error: {e}", exc_info=True)

LED_PATH_LIST = [
    "/sys/class/leds/ayaneo:rgb:joystick_rings",
    "/sys/class/leds/ayn:rgb:joystick_rings",
    "/sys/class/leds/multicolor:chassis",
]

LED_PATH = "/sys/class/leds/multicolor:chassis"
for led_path in LED_PATH_LIST:
    if os.path.exists(led_path):
        LED_PATH = led_path
        break
LED_MODE_PATH = os.path.join(LED_PATH, "device", "led_mode")

# Value: oem, off, keep. Default: oem
LED_SUSPEND_MODE_PATH = os.path.join(LED_PATH, "suspend_mode")

# ALLY_LED_PATH removed - now auto-detected by SysfsLEDMixin
# ALLY_LED_PATH 已移除 - 现在由 SysfsLEDMixin 自动检测


def is_led_supported():
    return os.path.exists(LED_PATH)


def is_led_suspend_mode_supported():
    return os.path.exists(LED_SUSPEND_MODE_PATH)


IS_LED_SUPPORTED = is_led_supported()
IS_LED_SUSPEND_MODE_SUPPORTED = is_led_suspend_mode_supported()

# IS_ALLY_LED_SUPPORTED removed - detection now handled by factory pattern in AsusLEDDevice
# IS_ALLY_LED_SUPPORTED 已移除 - 检测现在由 AsusLEDDevice 中的工厂模式处理
IS_ALLY_LED_SUPPORTED = False  # Kept for backward compatibility in huesync.py | 保留以便 huesync.py 向后兼容

# Enable/disable sysfs for suspend mode control
# 启用/禁用 sysfs 处理休眠模式
# Set to False to always use device EC method (for debugging or compatibility)
# 设置为 False 以始终使用设备 EC 方法（用于调试或兼容性）
USE_SYSFS_SUSPEND_MODE = True

# Enable/disable sysfs for LED control
# 启用/禁用 sysfs 处理 LED 控制
# Set to False to always use device EC method (for debugging or compatibility)
# 设置为 False 以始终使用设备 EC 方法（用于调试或兼容性）
USE_SYSFS_LED_CONTROL = True

<<<<<<< HEAD
# Software effect update rate (auto-detected based on device)
# 软件灯效更新频率（根据设备自动检测）
def _detect_software_effect_update_rate():
    """
    Detect appropriate software effect update rate based on device EC access method.
    根据设备的 EC 访问方式检测合适的软件灯效更新频率。
    
    Legacy EC register access devices (AyaNeo 2, Geek, Air, etc.): 5Hz
    - Slow EC register access affects other EC functions (controller, battery, buttons)
    - 慢速 EC 寄存器访问会影响其他 EC 功能（控制器、电池、按键）
    
    RAM access devices (Air Plus, Slide): 30Hz
    - Fast RAM access doesn't interfere with other EC functions
    - 快速 RAM 访问不会干扰其他 EC 功能
    
    HID devices (ROG Ally, etc.): 30Hz
    - Independent HID interface, no EC contention
    - 独立的 HID 接口，无 EC 竞争
    """
    if SYS_VENDOR != "AYANEO":
        return 30.0
    
    product_upper = PRODUCT_NAME.upper()
    if "AIR PLUS" in product_upper or "SLIDE" in product_upper:
        logger.info(f"Device uses RAM EC access, software effect rate: 30Hz")
        return 30.0
    
    logger.info(f"Device uses legacy EC access, software effect rate: 5Hz (for system stability)")
    return 5.0

SOFTWARE_EFFECT_UPDATE_RATE = _detect_software_effect_update_rate()
=======
# Enable async writer thread for AyaNeo EC (mimics kernel driver behavior)
# Set to False to use synchronous EC writes (for debugging or compatibility)
# 启用 AyaNeo EC 异步写入线程（模仿内核驱动行为）
# 设置为 False 以使用同步 EC 写入（用于调试或兼容性）
USE_AYANEO_ASYNC_WRITER = True
>>>>>>> 51f1386a

# AYANEO_EC_SUPPORT_LIST = [
#     "AIR",
#     "AIR Pro",
#     "AIR 1S",
#     "AIR 1S Limited",
#     "AYANEO 2",
#     "AYANEO 2S",
#     "GEEK",
#     "GEEK 1S",
# ]

# IS_AYANEO_EC_SUPPORTED = PRODUCT_NAME in AYANEO_EC_SUPPORT_LIST

API_URL = "https://api.github.com/repos/honjow/HueSync/releases/latest"


DEFAULT_BRIGHTNESS = 100<|MERGE_RESOLUTION|>--- conflicted
+++ resolved
@@ -98,7 +98,6 @@
 # 设置为 False 以始终使用设备 EC 方法（用于调试或兼容性）
 USE_SYSFS_LED_CONTROL = True
 
-<<<<<<< HEAD
 # Software effect update rate (auto-detected based on device)
 # 软件灯效更新频率（根据设备自动检测）
 def _detect_software_effect_update_rate():
@@ -130,13 +129,12 @@
     return 5.0
 
 SOFTWARE_EFFECT_UPDATE_RATE = _detect_software_effect_update_rate()
-=======
+
 # Enable async writer thread for AyaNeo EC (mimics kernel driver behavior)
 # Set to False to use synchronous EC writes (for debugging or compatibility)
 # 启用 AyaNeo EC 异步写入线程（模仿内核驱动行为）
 # 设置为 False 以使用同步 EC 写入（用于调试或兼容性）
 USE_AYANEO_ASYNC_WRITER = True
->>>>>>> 51f1386a
 
 # AYANEO_EC_SUPPORT_LIST = [
 #     "AIR",
